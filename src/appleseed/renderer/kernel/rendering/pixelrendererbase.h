--- conflicted
+++ resolved
@@ -32,19 +32,14 @@
 
 // appleseed.renderer headers.
 #include "renderer/kernel/rendering/ipixelrenderer.h"
-#include "renderer/utility/paramarray.h"
 
 // appleseed.foundation headers.
 #include "foundation/math/aabb.h"
-#include "foundation/math/vector.h"
-#include "foundation/platform/compiler.h"
 
 // Standard headers.
 #include <cstddef>
-#include <memory>
 
 // Forward declarations.
-namespace foundation    { class Dictionary; }
 namespace foundation    { class Tile; }
 namespace renderer      { class AOVAccumulatorContainer; }
 namespace renderer      { class Frame; }
@@ -62,14 +57,7 @@
 {
   public:
     // Constructor.
-<<<<<<< HEAD
-    PixelRendererBase(
-        const Frame&        frame,
-        const size_t        thread_index,
-        const ParamArray&   params);
-=======
     PixelRendererBase();
->>>>>>> 9e3980fb
 
     // This method is called before a tile gets rendered.
     void on_tile_begin(
@@ -105,15 +93,8 @@
     void signal_invalid_sample();
 
   private:
-<<<<<<< HEAD
-    size_t                                  m_invalid_sample_count;
-    size_t                                  m_invalid_pixel_count;
-    size_t                                  m_invalid_sample_aov_index;
-    std::unique_ptr<foundation::Tile>       m_invalid_sample_diagnostic;
-=======
     size_t m_invalid_pixel_count;
     size_t m_invalid_sample_count;
->>>>>>> 9e3980fb
 };
 
 }       // namespace renderer
