--- conflicted
+++ resolved
@@ -87,29 +87,13 @@
             ISampleRendererFactory*     factory,
             const ParamArray&           params,
             const size_t                thread_index)
-          : PixelRendererBase()
-          , m_params(params)
+          : m_params(params)
           , m_sample_renderer(factory->create(thread_index))
           , m_sample_aov_tile(nullptr)
           , m_variation_aov_tile(nullptr)
         {
-<<<<<<< HEAD
-            if (frame.are_diagnostic_aovs_enabled())
-            {
-                m_variation_aov_index = frame.create_extra_aov_image("variation");
-                m_samples_aov_index = frame.create_extra_aov_image("samples");
-
-                if ((thread_index == 0) && (m_variation_aov_index == ~size_t(0) || m_samples_aov_index == ~size_t(0)))
-                {
-                    RENDERER_LOG_WARNING(
-                        "could not create some of the diagnostic aovs, maximum number of aovs (" FMT_SIZE_T ") reached.",
-                        MaxAOVCount);
-                }
-            }
-=======
             m_variation_aov_index = frame.aovs().get_index("pixel_variation");
             m_sample_aov_index = frame.aovs().get_index("pixel_sample");
->>>>>>> 9e3980fb
         }
 
         void release() override
@@ -155,19 +139,11 @@
                     frame.aov_images().size(),
                     frame.get_filter()));
 
-<<<<<<< HEAD
-            if (frame.are_diagnostic_aovs_enabled())
-            {
-                m_diagnostics.reset(new Tile(
-                    tile.get_width(), tile.get_height(), 2, PixelFormatFloat));
-            }
-=======
             if (m_sample_aov_index != ~size_t(0))
                 m_sample_aov_tile = &frame.aovs().get_by_index(m_sample_aov_index)->get_image().tile(tile_x, tile_y);
 
             if (m_variation_aov_index != ~size_t(0))
                 m_variation_aov_tile = &frame.aovs().get_by_index(m_variation_aov_index)->get_image().tile(tile_x, tile_y);
->>>>>>> 9e3980fb
         }
 
         void on_tile_end(
@@ -177,30 +153,6 @@
             Tile&                   tile,
             TileStack&              aov_tiles) override
         {
-<<<<<<< HEAD
-            PixelRendererBase::on_tile_end(frame, tile, aov_tiles);
-
-            if (frame.are_diagnostic_aovs_enabled())
-            {
-                const size_t width = tile.get_width();
-                const size_t height = tile.get_height();
-
-                for (size_t y = 0; y < height; ++y)
-                {
-                    for (size_t x = 0; x < width; ++x)
-                    {
-                        Color<float, 2> values;
-                        m_diagnostics->get_pixel(x, y, values);
-
-                        if (m_variation_aov_index != ~size_t(0))
-                            aov_tiles.set_pixel(x, y, m_variation_aov_index, scalar_to_color(values[0]));
-
-                        if (m_samples_aov_index != ~size_t(0))
-                            aov_tiles.set_pixel(x, y, m_samples_aov_index, scalar_to_color(values[1]));
-                    }
-                }
-            }
-=======
             PixelRendererBase::on_tile_end(
                 frame,
                 tile_x,
@@ -210,7 +162,6 @@
 
             m_sample_aov_tile = nullptr;
             m_variation_aov_tile = nullptr;
->>>>>>> 9e3980fb
         }
 
         void render_pixel(
@@ -328,11 +279,7 @@
             }
 
             // Store diagnostics values in the diagnostics tile.
-<<<<<<< HEAD
-            if (frame.are_diagnostic_aovs_enabled() && tile_bbox.contains(pt))
-=======
             if ((m_sample_aov_tile || m_variation_aov_tile) && tile_bbox.contains(pt))
->>>>>>> 9e3980fb
             {
                 Color3f value(0.0f, 0.0f, 0.0f);
 
