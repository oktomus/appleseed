
//
// This source file is part of appleseed.
// Visit https://appleseedhq.net/ for additional information and resources.
//
// This software is released under the MIT license.
//
// Copyright (c) 2010-2013 Francois Beaune, Jupiter Jazz Limited
// Copyright (c) 2014-2018 Francois Beaune, The appleseedhq Organization
//
// Permission is hereby granted, free of charge, to any person obtaining a copy
// of this software and associated documentation files (the "Software"), to deal
// in the Software without restriction, including without limitation the rights
// to use, copy, modify, merge, publish, distribute, sublicense, and/or sell
// copies of the Software, and to permit persons to whom the Software is
// furnished to do so, subject to the following conditions:
//
// The above copyright notice and this permission notice shall be included in
// all copies or substantial portions of the Software.
//
// THE SOFTWARE IS PROVIDED "AS IS", WITHOUT WARRANTY OF ANY KIND, EXPRESS OR
// IMPLIED, INCLUDING BUT NOT LIMITED TO THE WARRANTIES OF MERCHANTABILITY,
// FITNESS FOR A PARTICULAR PURPOSE AND NONINFRINGEMENT. IN NO EVENT SHALL THE
// AUTHORS OR COPYRIGHT HOLDERS BE LIABLE FOR ANY CLAIM, DAMAGES OR OTHER
// LIABILITY, WHETHER IN AN ACTION OF CONTRACT, TORT OR OTHERWISE, ARISING FROM,
// OUT OF OR IN CONNECTION WITH THE SOFTWARE OR THE USE OR OTHER DEALINGS IN
// THE SOFTWARE.
//

// Interface header.
#include "pixelrendererbase.h"

// appleseed.renderer headers.
#include "renderer/global/globallogger.h"
#include "renderer/kernel/aov/aovaccumulator.h"
#include "renderer/kernel/aov/tilestack.h"
#include "renderer/modeling/frame/frame.h"

// appleseed.foundation headers.
#include "foundation/image/color.h"
#include "foundation/image/colorspace.h"
#include "foundation/image/tile.h"
#include "foundation/platform/types.h"
#include "foundation/utility/otherwise.h"

using namespace foundation;

namespace renderer
{

//
// PixelRendererBase class implementation.
//

<<<<<<< HEAD
const uint8 NoState = 0;
const uint8 InvalidSample = 1;
const uint8 CorrectSample = 2;

PixelRendererBase::PixelRendererBase(
    const Frame&        frame,
    const size_t        thread_index,
    const ParamArray&   params)
  : m_invalid_pixel_count(0)
  , m_invalid_sample_aov_index(~size_t(0))
{
    if (frame.are_diagnostic_aovs_enabled())
    {
        m_invalid_sample_aov_index = frame.create_extra_aov_image("invalid_samples");

        if (m_invalid_sample_aov_index == ~size_t(0) && thread_index == 0)
        {
            RENDERER_LOG_WARNING(
                "could not create invalid samples aov, maximum number of aovs (" FMT_SIZE_T ") reached.",
                MaxAOVCount);
        }
    }
=======
PixelRendererBase::PixelRendererBase()
  : m_invalid_pixel_count(0)
  , m_invalid_sample_count(0)
{
>>>>>>> 9e3980fb
}

void PixelRendererBase::on_tile_begin(
    const Frame&            frame,
    const size_t            tile_x,
    const size_t            tile_y,
    Tile&                   tile,
    TileStack&              aov_tiles)
{
}

void PixelRendererBase::on_tile_end(
    const Frame&            frame,
    const size_t            tile_x,
    const size_t            tile_y,
    Tile&                   tile,
    TileStack&              aov_tiles)
{
<<<<<<< HEAD
    if (m_invalid_sample_aov_index != ~size_t(0))
    {
        const size_t width = tile.get_width();
        const size_t height = tile.get_height();

        for (size_t y = 0; y < height; ++y)
        {
            for (size_t x = 0; x < width; ++x)
            {
                Color<uint8, 1> sample_state;
                m_invalid_sample_diagnostic->get_pixel(x, y, sample_state);

                Color4f color;

                switch (sample_state[0])
                {
                  default:
                  case NoState:
                    color = Color4f(1.0f, 0.0f, 0.0f, 1.0f);
                    break;

                  case InvalidSample:
                    color = Color4f(1.0f, 0.0f, 1.0f, 1.0f);
                    break;

                  case CorrectSample:
                    tile.get_pixel(x, y, color);
                    color.rgb().set(0.2f * luminance(color.rgb()));     // 20% of luminance
                    color.a = 1.0f;
                    break;
                }

                aov_tiles.set_pixel(x, y, m_invalid_sample_aov_index, color);
            }
        }
    }
=======
>>>>>>> 9e3980fb
}

void PixelRendererBase::on_pixel_begin(
    const Frame&                frame,
    const Vector2i&             pi,
    const Vector2i&             pt,
    const AABB2i&               tile_bbox,
    AOVAccumulatorContainer&    aov_accumulators)
{
    m_invalid_sample_count = 0;
    aov_accumulators.on_pixel_begin(pi);
}

void PixelRendererBase::on_pixel_end(
    const Frame&                frame,
    const Vector2i&             pi,
    const Vector2i&             pt,
    const AABB2i&               tile_bbox,
    AOVAccumulatorContainer&    aov_accumulators)
{
    static const size_t MaxWarningsPerThread = 5;

    aov_accumulators.on_pixel_end(pi);

    // Warns the user for bad pixels.
    if (m_invalid_sample_count > 0)
    {
        m_invalid_pixel_count++;

        if (m_invalid_pixel_count <= MaxWarningsPerThread)
        {
            RENDERER_LOG_WARNING(
                "%s sample%s at pixel (%d, %d) had nan, negative or infinite components and %s ignored.",
                pretty_uint(m_invalid_sample_count).c_str(),
                m_invalid_sample_count > 1 ? "s" : "",
                pi.x, pi.y,
                m_invalid_sample_count > 1 ? "were" : "was");
        }
        else if (m_invalid_pixel_count == MaxWarningsPerThread + 1)
        {
            RENDERER_LOG_WARNING("more invalid samples found, omitting warning messages for brevity.");
        }
    }
<<<<<<< HEAD

    if (frame.are_diagnostic_aovs_enabled() && tile_bbox.contains(pt))
    {
        m_invalid_sample_diagnostic->set_pixel(pt.x, pt.y,
            m_invalid_sample_count > 0 ? &InvalidSample : &CorrectSample);
    }
=======
>>>>>>> 9e3980fb
}

void PixelRendererBase::signal_invalid_sample()
{
    ++m_invalid_sample_count;
}

}   // namespace renderer<|MERGE_RESOLUTION|>--- conflicted
+++ resolved
@@ -52,35 +52,10 @@
 // PixelRendererBase class implementation.
 //
 
-<<<<<<< HEAD
-const uint8 NoState = 0;
-const uint8 InvalidSample = 1;
-const uint8 CorrectSample = 2;
-
-PixelRendererBase::PixelRendererBase(
-    const Frame&        frame,
-    const size_t        thread_index,
-    const ParamArray&   params)
-  : m_invalid_pixel_count(0)
-  , m_invalid_sample_aov_index(~size_t(0))
-{
-    if (frame.are_diagnostic_aovs_enabled())
-    {
-        m_invalid_sample_aov_index = frame.create_extra_aov_image("invalid_samples");
-
-        if (m_invalid_sample_aov_index == ~size_t(0) && thread_index == 0)
-        {
-            RENDERER_LOG_WARNING(
-                "could not create invalid samples aov, maximum number of aovs (" FMT_SIZE_T ") reached.",
-                MaxAOVCount);
-        }
-    }
-=======
 PixelRendererBase::PixelRendererBase()
   : m_invalid_pixel_count(0)
   , m_invalid_sample_count(0)
 {
->>>>>>> 9e3980fb
 }
 
 void PixelRendererBase::on_tile_begin(
@@ -99,45 +74,6 @@
     Tile&                   tile,
     TileStack&              aov_tiles)
 {
-<<<<<<< HEAD
-    if (m_invalid_sample_aov_index != ~size_t(0))
-    {
-        const size_t width = tile.get_width();
-        const size_t height = tile.get_height();
-
-        for (size_t y = 0; y < height; ++y)
-        {
-            for (size_t x = 0; x < width; ++x)
-            {
-                Color<uint8, 1> sample_state;
-                m_invalid_sample_diagnostic->get_pixel(x, y, sample_state);
-
-                Color4f color;
-
-                switch (sample_state[0])
-                {
-                  default:
-                  case NoState:
-                    color = Color4f(1.0f, 0.0f, 0.0f, 1.0f);
-                    break;
-
-                  case InvalidSample:
-                    color = Color4f(1.0f, 0.0f, 1.0f, 1.0f);
-                    break;
-
-                  case CorrectSample:
-                    tile.get_pixel(x, y, color);
-                    color.rgb().set(0.2f * luminance(color.rgb()));     // 20% of luminance
-                    color.a = 1.0f;
-                    break;
-                }
-
-                aov_tiles.set_pixel(x, y, m_invalid_sample_aov_index, color);
-            }
-        }
-    }
-=======
->>>>>>> 9e3980fb
 }
 
 void PixelRendererBase::on_pixel_begin(
@@ -181,15 +117,6 @@
             RENDERER_LOG_WARNING("more invalid samples found, omitting warning messages for brevity.");
         }
     }
-<<<<<<< HEAD
-
-    if (frame.are_diagnostic_aovs_enabled() && tile_bbox.contains(pt))
-    {
-        m_invalid_sample_diagnostic->set_pixel(pt.x, pt.y,
-            m_invalid_sample_count > 0 ? &InvalidSample : &CorrectSample);
-    }
-=======
->>>>>>> 9e3980fb
 }
 
 void PixelRendererBase::signal_invalid_sample()
