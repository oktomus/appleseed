--- conflicted
+++ resolved
@@ -68,12 +68,7 @@
     {
       public:
         explicit PixelTimeAOVAccumulator(Image& image)
-<<<<<<< HEAD
-          : AOVAccumulator()
-          , m_image(image)
-=======
           : m_image(image)
->>>>>>> f0b000ba
         {
         }
 
@@ -149,11 +144,7 @@
         Stopwatch<DefaultProcessorTimer>    m_stopwatch;
         std::vector<double>                 m_samples;
 
-<<<<<<< HEAD
-        inline bool outside_tile(const Vector2i& pi) const
-=======
         bool outside_tile(const Vector2i& pi) const
->>>>>>> f0b000ba
         {
             return
                 pi.x < m_tile_origin_x ||
