
//
// This source file is part of appleseed.
// Visit http://appleseedhq.net/ for additional information and resources.
//
// This software is released under the MIT license.
//
// Copyright (c) 2017 Esteban Tovagliari, The appleseedhq Organization
//
// Permission is hereby granted, free of charge, to any person obtaining a copy
// of this software and associated documentation files (the "Software"), to deal
// in the Software without restriction, including without limitation the rights
// to use, copy, modify, merge, publish, distribute, sublicense, and/or sell
// copies of the Software, and to permit persons to whom the Software is
// furnished to do so, subject to the following conditions:
//
// The above copyright notice and this permission notice shall be included in
// all copies or substantial portions of the Software.
//
// THE SOFTWARE IS PROVIDED "AS IS", WITHOUT WARRANTY OF ANY KIND, EXPRESS OR
// IMPLIED, INCLUDING BUT NOT LIMITED TO THE WARRANTIES OF MERCHANTABILITY,
// FITNESS FOR A PARTICULAR PURPOSE AND NONINFRINGEMENT. IN NO EVENT SHALL THE
// AUTHORS OR COPYRIGHT HOLDERS BE LIABLE FOR ANY CLAIM, DAMAGES OR OTHER
// LIABILITY, WHETHER IN AN ACTION OF CONTRACT, TORT OR OTHERWISE, ARISING FROM,
// OUT OF OR IN CONNECTION WITH THE SOFTWARE OR THE USE OR OTHER DEALINGS IN
// THE SOFTWARE.
//

// Interface header.
#include "uvaov.h"

// appleseed.renderer headers.
#include "renderer/kernel/aov/aovaccumulator.h"
#include "renderer/kernel/rendering/pixelcontext.h"
#include "renderer/kernel/shading/shadingpoint.h"
#include "renderer/kernel/shading/shadingresult.h"
#include "renderer/modeling/aov/aov.h"

// appleseed.foundation headers.
#include "foundation/image/color.h"
#include "foundation/image/image.h"
#include "foundation/image/tile.h"
#include "foundation/utility/api/apistring.h"
#include "foundation/utility/api/specializedapiarrays.h"
#include "foundation/utility/containers/dictionary.h"

// Standard headers.
#include <cstddef>

using namespace foundation;
using namespace std;

namespace renderer
{

namespace
{
    //
    // UV AOV accumulator.
    //

    class UVAOVAccumulator
      : public UnfilteredAOVAccumulator
    {
      public:
        explicit UVAOVAccumulator(Image& image)
          : UnfilteredAOVAccumulator(image)
        {
        }

        virtual void on_tile_begin(
            const Frame&                frame,
            const size_t                tile_x,
            const size_t                tile_y) override
        {
            UnfilteredAOVAccumulator::on_tile_begin(frame, tile_x, tile_y);
            get_tile().clear(Color3f(0.0f, 0.0f, numeric_limits<float>::max()));
        }

        virtual void write(
            const PixelContext&         pixel_context,
            const ShadingPoint&         shading_point,
            const ShadingComponents&    shading_components,
            ShadingResult&              shading_result) override
        {
<<<<<<< HEAD
            if (shading_point.hit_surface())
                m_uvs = shading_point.get_uv(0);
=======
            const Vector2i& pi = pixel_context.get_pixel_coords();

            // Ignore samples outside the tile.
            if (outside_tile(pi))
                return;

            float* p = reinterpret_cast<float*>(
                get_tile().pixel(pi.x - m_tile_origin_x, pi.y - m_tile_origin_y));

            const float min_sample_square_distance = p[3];
            const float sample_square_distance =
                square_distance_to_pixel_center(pixel_context.get_sample_position());

            if (sample_square_distance < min_sample_square_distance)
            {
                if (shading_point.hit())
                {
                    const Vector2f& uv = shading_point.get_uv(0);
                    p[0] = uv[0];
                    p[1] = uv[1];
                    p[2] = 0.0f;
                    p[3] = sample_square_distance;
                }
                else
                {
                    p[0] = 0.0f;
                    p[1] = 0.0f;
                    p[2] = 0.0f;
                    p[3] = sample_square_distance;
                }
            }
>>>>>>> 91d6c928
        }
    };


    //
    // UV AOV.
    //

    const char* Model = "uv_aov";

    class UVAOV
      : public UnfilteredAOV
    {
      public:
        explicit UVAOV(const ParamArray& params)
          : UnfilteredAOV("uv", params)
        {
        }

        virtual void release() override
        {
            delete this;
        }

        virtual const char* get_model() const override
        {
            return Model;
        }

        virtual size_t get_channel_count() const override
        {
            return 3;
        }

        virtual const char** get_channel_names() const override
        {
            static const char* ChannelNames[] = {"R", "G", "B"};
            return ChannelNames;
        }

        virtual bool has_color_data() const override
        {
            return false;
        }

        virtual auto_release_ptr<AOVAccumulator> create_accumulator(
            const size_t index) const override
        {
            return auto_release_ptr<AOVAccumulator>(new UVAOVAccumulator(get_image()));
        }
    };
}


//
// UVAOVFactory class implementation.
//

const char* UVAOVFactory::get_model() const
{
    return Model;
}

Dictionary UVAOVFactory::get_model_metadata() const
{
    return
        Dictionary()
            .insert("name", Model)
            .insert("label", "UV")
            .insert("default_model", "false");
}

DictionaryArray UVAOVFactory::get_input_metadata() const
{
    DictionaryArray metadata;
    return metadata;
}

auto_release_ptr<AOV> UVAOVFactory::create(
    const ParamArray&   params) const
{
    return auto_release_ptr<AOV>(new UVAOV(params));
}

auto_release_ptr<AOV> UVAOVFactory::static_create(
    const ParamArray&   params)
{
    return auto_release_ptr<AOV>(new UVAOV(params));
}

}   // namespace renderer<|MERGE_RESOLUTION|>--- conflicted
+++ resolved
@@ -83,10 +83,6 @@
             const ShadingComponents&    shading_components,
             ShadingResult&              shading_result) override
         {
-<<<<<<< HEAD
-            if (shading_point.hit_surface())
-                m_uvs = shading_point.get_uv(0);
-=======
             const Vector2i& pi = pixel_context.get_pixel_coords();
 
             // Ignore samples outside the tile.
@@ -102,7 +98,7 @@
 
             if (sample_square_distance < min_sample_square_distance)
             {
-                if (shading_point.hit())
+                if (shading_point.hit_surface())
                 {
                     const Vector2f& uv = shading_point.get_uv(0);
                     p[0] = uv[0];
@@ -118,7 +114,6 @@
                     p[3] = sample_square_distance;
                 }
             }
->>>>>>> 91d6c928
         }
     };
 
